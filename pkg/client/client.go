/*
 * Copyright 2023 SentinelOne, Inc.
 *
 * Licensed under the Apache License, Version 2.0 (the "License");
 * you may not use this file except in compliance with the License.
 * You may obtain a copy of the License at
 *
 *      http://www.apache.org/licenses/LICENSE-2.0
 *
 * Unless required by applicable law or agreed to in writing, software
 * distributed under the License is distributed on an "AS IS" BASIS,
 * WITHOUT WARRANTIES OR CONDITIONS OF ANY KIND, either express or implied.
 * See the License for the specific language governing permissions and
 * limitations under the License.
 */

package client

import (
	"fmt"
	"net/http"
	"strconv"
	"strings"
	"sync"
	"sync/atomic"
	"time"

	"github.com/scalyr/dataset-go/pkg/api/add_events"
	"github.com/scalyr/dataset-go/pkg/buffer"
	"github.com/scalyr/dataset-go/pkg/config"

	"github.com/cskr/pubsub"
	"github.com/google/uuid"
	"go.uber.org/zap"

	_ "net/http/pprof"
)

const (
	HttpErrorCannotConnect   = 600
	HttpErrorHasErrorMessage = 499
)

func IsRetryableStatus(status uint32) bool {
	return status == http.StatusUnauthorized || status == http.StatusForbidden || status == http.StatusTooManyRequests || status >= http.StatusInternalServerError
}

type DataSetClient struct {
<<<<<<< HEAD
	Id               uuid.UUID
	Config           *config.DataSetConfig
	Client           *http.Client
	SessionInfo      *add_events.SessionInfo
	buffer           sync.Map
	buffersEnqueued  atomic.Int64
	buffersProcessed atomic.Int64
	PubSub           *pubsub.PubSub
	workers          sync.WaitGroup
	LastHttpStatus   atomic.Uint32
	lastError        error
	lastErrorMu      sync.RWMutex
	retryAfter       time.Time
	retryAfterMu     sync.RWMutex
	Logger           *zap.Logger
=======
	Id             uuid.UUID
	Config         *config.DataSetConfig
	Client         *http.Client
	SessionInfo    *add_events.SessionInfo
	buffer         sync.Map
	PubSub         *pubsub.PubSub
	LastHttpStatus atomic.Uint32
	lastError      error
	lastErrorMu    sync.RWMutex
	retryAfter     time.Time
	retryAfterMu   sync.RWMutex
	Logger         *zap.Logger
>>>>>>> e77c46e6
}

func (client *DataSetClient) Buffer(key string, info *add_events.SessionInfo) (*buffer.Buffer, error) {
	session := fmt.Sprintf("%s-%s", client.Id, key)
	// get buf so we can start using it
	buf, loaded := client.buffer.LoadOrStore(
		session,
		buffer.NewEmptyBuffer(session, client.Config.Tokens.WriteLog),
	)

	if !loaded {
		client.Logger.Debug("Creating new buf",
			zap.String("key", key),
			zap.String("session", session),
		)

		err := buf.(*buffer.Buffer).SetSessionInfo(info)
		if err != nil {
			return nil, fmt.Errorf("buffer - cannot set session: %w", err)
		}
		buf.(*buffer.Buffer).Reset()

		// it's brand-new buf, so let's create subscriber
		client.AddEventsSubscriber(session)
	}

	return buf.(*buffer.Buffer), nil
}

func (client *DataSetClient) AddEventsSubscriber(session string) {
	ch := client.PubSub.Sub(session)
	go (func(session string, ch chan interface{}) {
		client.ListenAndSendBufferForSession(session, ch)
	})(session, ch)
}

func (client *DataSetClient) ListenAndSendBufferForSession(session string, ch chan interface{}) {
	client.Logger.Info("Listening to submit buffer",
		zap.String("session", session),
	)

	for i := 0; ; i++ {
		if msg, ok := <-ch; ok {
			client.Logger.Debug("Received buffer from channel",
				zap.String("session", session),
				zap.Int("index", i),
				zap.Int64("buffersEnqueued", client.buffersEnqueued.Load()),
				zap.Int64("buffersProcessed", client.buffersProcessed.Load()),
			)
			buf, ok := msg.(*buffer.Buffer)
			client.workers.Add(1)
			if ok {
				for client.RetryAfter().After(time.Now()) {
					client.sleep(client.RetryAfter(), buf)
				}
				if !buf.HasEvents() {
					client.Logger.Warn("Buffer is empty, skipping", buf.ZapStats()...)
<<<<<<< HEAD
					client.workers.Done()
					client.buffersProcessed.Add(1)
=======
>>>>>>> e77c46e6
					continue
				}
				response, err := client.SendAddEventsBuffer(buf)
				client.SetLastError(err)
				lastHttpStatus := uint32(0)
				if err != nil {
					client.Logger.Error("unable to send addEvents buffers", zap.Error(err))
					if strings.Contains(err.Error(), "Unable to send request") {
						lastHttpStatus = HttpErrorCannotConnect
						client.LastHttpStatus.Store(lastHttpStatus)
					} else {
						lastHttpStatus = HttpErrorHasErrorMessage
						client.LastHttpStatus.Store(lastHttpStatus)
<<<<<<< HEAD
						client.workers.Done()
						client.buffersProcessed.Add(1)
=======
>>>>>>> e77c46e6
						continue
					}
				}
				zaps := make([]zap.Field, 0)
				if response.ResponseObj != nil {
					zaps = append(
						zaps,
						zap.String("httpStatus", response.ResponseObj.Status),
						zap.Int("httpCode", response.ResponseObj.StatusCode),
					)
					lastHttpStatus = uint32(response.ResponseObj.StatusCode)
					client.LastHttpStatus.Store(lastHttpStatus)
				}

				zaps = append(
					zaps,
					zap.String("status", response.Status),
					zap.String("message", response.Message),
				)
				client.Logger.Debug("Events were sent to DataSet",
					zaps...,
				)

				if IsRetryableStatus(lastHttpStatus) {
					// check whether header is specified and get its value
					retryAfter, specified := client.getRetryAfter(
						response.ResponseObj,
						time.Duration(
							int64(buf.Attempt+1)*client.Config.RetryBase.Nanoseconds(),
						),
					)

					if specified {
						// retry after is specified, we should update
						// client state, so we do not send more requests

						client.SetRetryAfter(retryAfter)
					}

					client.sleep(retryAfter, buf)
					buf.Status = buffer.Retrying
					buf.Attempt++

					// and publish message back
					client.PublishBuffer(buf)
				}
			} else {
				client.Logger.Error("Cannot convert message", zap.Any("msg", msg))
			}
			client.workers.Done()
			client.buffersProcessed.Add(1)
		} else {
			client.buffersProcessed.Add(1)
			break
		}
	}
}

func (client *DataSetClient) bufferSweeper(delay time.Duration) {
	client.Logger.Info("Starting buffer sweeper with delay", zap.Duration("delay", delay))
	for i := 0; ; i++ {
		kept := 0
		swept := 0
		client.Logger.Debug("Buffer sweeping started", zap.Int("sweepId", i))
		client.buffer.Range(func(k, v interface{}) bool {
			buf, ok := v.(*buffer.Buffer)
			if ok {
				if buf.ShouldSendAge(delay) {
					client.PublishBuffer(buf)
					swept++
				} else {
					kept++
				}
			} else {
				client.Logger.Error("Unable to convert message to buffer")
			}
			return true
		})

		// log just every n-th sweep
		lvl := zap.DebugLevel
		if i%100 == 0 {
			lvl = zap.InfoLevel
		}
		client.Logger.Log(
			lvl,
			"Buffer sweeping finished",
			zap.Int("sweepId", i),
			zap.Int("kept", kept),
			zap.Int("swept", swept),
			zap.Int("total", kept+swept),
		)

		time.Sleep(delay)
	}
}

func (client *DataSetClient) PublishBuffer(buf *buffer.Buffer) *buffer.Buffer {
	session := buf.Session
	client.Logger.Debug("publishing buffer", buf.ZapStats()...)
	// lets remove it
	newBuffer := buf.NewEmpty()
	client.buffer.Store(session, newBuffer)

	swapped := atomic.CompareAndSwapUint32(&buf.Status, buffer.Ready, buffer.Publishing)
	if swapped || buf.Status == buffer.Retrying {
		// publish buffer so it can be sent
		client.buffersEnqueued.Add(+1)
		client.PubSub.Pub(buf, session)
	}
	return newBuffer
}

func (client *DataSetClient) shouldRejectNextBatch() error {
	if IsRetryableStatus(client.LastHttpStatus.Load()) {
		err := client.LastError()
		if err != nil {
			return fmt.Errorf("rejecting - Last HTTP request contains an error: %w", err)
		} else {
			return fmt.Errorf("rejecting - Last HTTP request had retryable status")
		}
	}

	if client.RetryAfter().After(time.Now()) {
		return fmt.Errorf("rejecting - should retry after %s", client.RetryAfter().Format(time.RFC1123))
	}

	return nil
}

func NewClient(cfg *config.DataSetConfig, client *http.Client, logger *zap.Logger) (*DataSetClient, error) {
	cfg, err := cfg.Update(config.FromEnv())
	if err != nil {
		return nil, fmt.Errorf("it was not possible to update config from env: %w", err)
	}
	logger.Info(
		"Using config",
		zap.String("endpoint", cfg.Endpoint),
		zap.Bool("hasTokenWriteLog", len(cfg.Tokens.WriteLog) > 0),
		zap.Bool("hasTokenReadLog", len(cfg.Tokens.ReadLog) > 0),
		zap.Bool("hasTokenWriteConfig", len(cfg.Tokens.WriteConfig) > 0),
		zap.Bool("hasTokenReadConfig", len(cfg.Tokens.ReadConfig) > 0),
		zap.Int64("maxBufferDelay", cfg.MaxBufferDelay.Milliseconds()),
		zap.Int64("maxPayloadB", cfg.MaxPayloadB),
		zap.Strings("groupBy", cfg.GroupBy),
		zap.Int64("retryBase", cfg.RetryBase.Milliseconds()),
	)

	if cfg.MaxPayloadB > buffer.LimitBufferSize {
		return nil, fmt.Errorf(
			"maxPayloadB has value %d which is more than %d",
			cfg.MaxPayloadB,
			buffer.LimitBufferSize,
		)
	}

	id, err := uuid.NewRandom()
	if err != nil {
		return nil, fmt.Errorf("it was not possible to generate UUID: %w", err)
	}
	dataClient := &DataSetClient{
		Id:             id,
		Config:         cfg,
		Client:         client,
		PubSub:         pubsub.New(0),
<<<<<<< HEAD
		workers:        sync.WaitGroup{},
=======
>>>>>>> e77c46e6
		LastHttpStatus: atomic.Uint32{},
		retryAfter:     time.Now(),
		retryAfterMu:   sync.RWMutex{},
		lastErrorMu:    sync.RWMutex{},
		Logger:         logger,
	}

	if cfg.MaxBufferDelay > 0 {
		dataClient.Logger.Info("MaxBufferDelay is positive => send buffers regularly",
			zap.Int64("maxDelayMs", cfg.MaxBufferDelay.Milliseconds()),
		)
		go dataClient.bufferSweeper(cfg.MaxBufferDelay)
	} else {
		dataClient.Logger.Warn(
			"MaxBufferDelay is not positive => do NOT send buffers regularly",
			zap.Int64("maxDelayMs", cfg.MaxBufferDelay.Milliseconds()),
		)
	}

	dataClient.Logger.Info("DataSetClient was created",
		zap.String("id", dataClient.Id.String()),
	)

	//// Server for pprof
	//go func() {
	//	fmt.Println(http.ListenAndServe("localhost:6060", nil))
	//}()

	return dataClient, nil
}

func (client *DataSetClient) getRetryAfter(response *http.Response, def time.Duration) (time.Time, bool) {
	if response == nil {
		return time.Now().Add(def), false
	}
	after := response.Header.Get("Retry-After")

	// if it's not specified, return default
	if len(after) == 0 {
		return time.Now().Add(def), false
	}

	// it is specified in seconds?
	afterS, errS := strconv.Atoi(after)
	if errS == nil {
		// it's integer => so lets convert it
		return time.Now().Add(time.Duration(afterS) * time.Second), true
	}

	// https://developer.mozilla.org/en-US/docs/Web/HTTP/Headers/Date
	afterT, errT := time.Parse(time.RFC1123, after)
	if errT == nil {
		return afterT, true
	}

	client.Logger.Warn("Illegal value of Retry-After, using default",
		zap.String("retryAfter", after),
		zap.Duration("default", def),
		zap.Error(errS),
		zap.Error(errT),
	)

	return time.Now().Add(def), false
}

func (client *DataSetClient) sleep(retryAfter time.Time, buffer *buffer.Buffer) {
	// truncate current time to wait a little bit longer
	sleepFor := retryAfter.Sub(time.Now().Truncate(time.Second))
	client.Logger.Info(
		"RetryAfter is in the future, waiting...",
		zap.Duration("sleepFor", sleepFor),
		zap.String("bufferSession", buffer.Session),
	)
	time.Sleep(sleepFor)
}

func (client *DataSetClient) LastError() error {
	client.lastErrorMu.RLock()
	defer client.lastErrorMu.RUnlock()
	return client.lastError
}

func (client *DataSetClient) SetLastError(err error) {
	client.lastErrorMu.Lock()
	defer client.lastErrorMu.Unlock()
	client.lastError = err
}

func (client *DataSetClient) RetryAfter() time.Time {
	client.retryAfterMu.RLock()
	defer client.retryAfterMu.RUnlock()
	return client.retryAfter
}

func (client *DataSetClient) SetRetryAfter(t time.Time) {
	client.retryAfterMu.Lock()
	defer client.retryAfterMu.Unlock()
	client.retryAfter = t
}<|MERGE_RESOLUTION|>--- conflicted
+++ resolved
@@ -46,14 +46,13 @@
 }
 
 type DataSetClient struct {
-<<<<<<< HEAD
 	Id               uuid.UUID
 	Config           *config.DataSetConfig
 	Client           *http.Client
 	SessionInfo      *add_events.SessionInfo
 	buffer           sync.Map
-	buffersEnqueued  atomic.Int64
-	buffersProcessed atomic.Int64
+	buffersEnqueued  atomic.Uint64
+	buffersProcessed atomic.Uint64
 	PubSub           *pubsub.PubSub
 	workers          sync.WaitGroup
 	LastHttpStatus   atomic.Uint32
@@ -62,20 +61,6 @@
 	retryAfter       time.Time
 	retryAfterMu     sync.RWMutex
 	Logger           *zap.Logger
-=======
-	Id             uuid.UUID
-	Config         *config.DataSetConfig
-	Client         *http.Client
-	SessionInfo    *add_events.SessionInfo
-	buffer         sync.Map
-	PubSub         *pubsub.PubSub
-	LastHttpStatus atomic.Uint32
-	lastError      error
-	lastErrorMu    sync.RWMutex
-	retryAfter     time.Time
-	retryAfterMu   sync.RWMutex
-	Logger         *zap.Logger
->>>>>>> e77c46e6
 }
 
 func (client *DataSetClient) Buffer(key string, info *add_events.SessionInfo) (*buffer.Buffer, error) {
@@ -122,8 +107,8 @@
 			client.Logger.Debug("Received buffer from channel",
 				zap.String("session", session),
 				zap.Int("index", i),
-				zap.Int64("buffersEnqueued", client.buffersEnqueued.Load()),
-				zap.Int64("buffersProcessed", client.buffersProcessed.Load()),
+				zap.Uint64("buffersEnqueued", client.buffersEnqueued.Load()),
+				zap.Uint64("buffersProcessed", client.buffersProcessed.Load()),
 			)
 			buf, ok := msg.(*buffer.Buffer)
 			client.workers.Add(1)
@@ -133,11 +118,8 @@
 				}
 				if !buf.HasEvents() {
 					client.Logger.Warn("Buffer is empty, skipping", buf.ZapStats()...)
-<<<<<<< HEAD
 					client.workers.Done()
 					client.buffersProcessed.Add(1)
-=======
->>>>>>> e77c46e6
 					continue
 				}
 				response, err := client.SendAddEventsBuffer(buf)
@@ -151,11 +133,8 @@
 					} else {
 						lastHttpStatus = HttpErrorHasErrorMessage
 						client.LastHttpStatus.Store(lastHttpStatus)
-<<<<<<< HEAD
 						client.workers.Done()
 						client.buffersProcessed.Add(1)
-=======
->>>>>>> e77c46e6
 						continue
 					}
 				}
@@ -317,19 +296,18 @@
 		return nil, fmt.Errorf("it was not possible to generate UUID: %w", err)
 	}
 	dataClient := &DataSetClient{
-		Id:             id,
-		Config:         cfg,
-		Client:         client,
-		PubSub:         pubsub.New(0),
-<<<<<<< HEAD
-		workers:        sync.WaitGroup{},
-=======
->>>>>>> e77c46e6
-		LastHttpStatus: atomic.Uint32{},
-		retryAfter:     time.Now(),
-		retryAfterMu:   sync.RWMutex{},
-		lastErrorMu:    sync.RWMutex{},
-		Logger:         logger,
+		Id:               id,
+		Config:           cfg,
+		Client:           client,
+		buffersEnqueued:  atomic.Uint64{},
+		buffersProcessed: atomic.Uint64{},
+		PubSub:           pubsub.New(0),
+		workers:          sync.WaitGroup{},
+		LastHttpStatus:   atomic.Uint32{},
+		retryAfter:       time.Now(),
+		retryAfterMu:     sync.RWMutex{},
+		lastErrorMu:      sync.RWMutex{},
+		Logger:           logger,
 	}
 
 	if cfg.MaxBufferDelay > 0 {
