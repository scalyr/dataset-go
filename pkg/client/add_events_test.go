/*
 * Copyright 2023 SentinelOne, Inc.
 *
 * Licensed under the Apache License, Version 2.0 (the "License");
 * you may not use this file except in compliance with the License.
 * You may obtain a copy of the License at
 *
 *      http://www.apache.org/licenses/LICENSE-2.0
 *
 * Unless required by applicable law or agreed to in writing, software
 * distributed under the License is distributed on an "AS IS" BASIS,
 * WITHOUT WARRANTIES OR CONDITIONS OF ANY KIND, either express or implied.
 * See the License for the specific language governing permissions and
 * limitations under the License.
 */

package client

import (
	"bytes"
	"compress/gzip"
	"encoding/json"
	"fmt"
	"io"
	"net/http"
	"strings"
	"sync/atomic"
	"testing"
	"time"

	"github.com/scalyr/dataset-go/pkg/api/add_events"
	"github.com/scalyr/dataset-go/pkg/config"
	"go.uber.org/zap"

	"github.com/jarcoal/httpmock"
	"github.com/maxatome/go-testdeep/helpers/tdsuite"
	"github.com/maxatome/go-testdeep/td"
)

type SuiteAddEvents struct{}

const RetryBase = time.Second

func (s *SuiteAddEvents) Setup(t *td.T) error {
	// block all HTTP requests
	httpmock.Activate()
	return nil
}

func (s *SuiteAddEvents) PostTest(t *td.T, testName string) error {
	// remove any mocks after each test
	httpmock.Reset()
	return nil
}

func (s *SuiteAddEvents) Destroy(t *td.T) error {
	httpmock.DeactivateAndReset()
	return nil
}

func TestSuiteAddEvents(t *testing.T) {
	td.NewT(t)
	tdsuite.Run(t, &SuiteAddEvents{})
}

func (s *SuiteAddEvents) TestArticles(assert, require *td.T) {
	httpmock.RegisterResponder("GET", "https://api.mybiz.com/articles.json",
		httpmock.NewStringResponder(200, `[{"id": 1, "name": "My Great Article"}]`))

	// do stuff that makes a request to articles.json
}

func extract(req *http.Request) (add_events.AddEventsRequest, error) {
	data, _ := io.ReadAll(req.Body)
	b := bytes.NewBuffer(data)
	reader, _ := gzip.NewReader(b)

	var resB bytes.Buffer
	_, _ = resB.ReadFrom(reader)

	cer := &add_events.AddEventsRequest{}
	err := json.Unmarshal(resB.Bytes(), cer)
	return *cer, err
}

func (s *SuiteAddEvents) TestAddEventsRetry(assert, require *td.T) {
	attempt := atomic.Int32{}
	attempt.Store(0)
	wasSuccessful := atomic.Bool{}
	wasSuccessful.Store(false)
	const succeedInAttempt = 3
	httpmock.RegisterResponder(
		"POST",
		"https://example.com/api/addEvents",
		func(req *http.Request) (*http.Response, error) {
			attempt.Add(1)
			cer, err := extract(req)

			assert.CmpNoError(err, "Error reading request: %v", err)
			assert.Cmp("b", cer.SessionInfo.ServerType)
			assert.Cmp("a", cer.SessionInfo.ServerId)

			if attempt.Load() < succeedInAttempt {
				return httpmock.NewJsonResponse(530, map[string]interface{}{
					"status":       "error",
					"bytesCharged": 42,
				})
			} else {
				wasSuccessful.Store(true)
				return httpmock.NewJsonResponse(200, map[string]interface{}{
					"status":       "success",
					"bytesCharged": 42,
				})
			}
		})

	config := &config.DataSetConfig{
		Endpoint:       "https://example.com",
		Tokens:         config.DataSetTokens{WriteLog: "AAAA"},
		MaxPayloadB:    20,
		MaxBufferDelay: 0,
		RetryBase:      RetryBase,
	}
	sc, _ := NewClient(config, &http.Client{}, zap.Must(zap.NewDevelopment()))

	sessionInfo := &add_events.SessionInfo{ServerId: "a", ServerType: "b"}
	sc.SessionInfo = sessionInfo
	event1 := &add_events.Event{Thread: "5", Sev: 3, Ts: "0", Attrs: map[string]interface{}{"message": "test - 1"}}
	eventBundle1 := &add_events.EventBundle{Event: event1, Thread: &add_events.Thread{Id: "5", Name: "fred"}}
	err := sc.AddEvents([]*add_events.EventBundle{eventBundle1})
	sc.SendAllAddEventsBuffers()

<<<<<<< HEAD
	assert.True(wasSuccessful.Load())
=======
	for i := 0; i < succeedInAttempt*succeedInAttempt; i++ {
		if !wasSuccessful.Load() {
			time.Sleep(RetryBase)
		} else {
			break
		}
	}
>>>>>>> e77c46e6
	assert.CmpNoError(err)
	info := httpmock.GetCallCountInfo()
	assert.CmpDeeply(info, map[string]int{"POST https://example.com/api/addEvents": succeedInAttempt})
}

func (s *SuiteAddEvents) TestAddEventsRetryAfterSec(assert, require *td.T) {
	attempt := atomic.Int32{}
	attempt.Store(0)
	wasSuccessful := atomic.Bool{}
	wasSuccessful.Store(false)
	now := atomic.Int64{}
	now.Store(time.Now().UnixNano())
	expectedTime := atomic.Int64{}
	expectedTime.Store(time.Now().UnixNano())

	retryAfter := (RetryBase * 3).Nanoseconds()
	httpmock.RegisterResponder(
		"POST",
		"https://example.com/api/addEvents",
		func(req *http.Request) (*http.Response, error) {
			if attempt.Load() == 0 {
				now.Store(time.Now().Truncate(time.Second).UnixNano())
				expectedTime.Store(now.Load() + retryAfter)
			} else {
				assert.Gt(time.Now().UnixNano(), expectedTime.Load(), "start: %s, after: %s, expected: %s", time.Unix(0, now.Load()).Format(time.RFC1123), retryAfter, time.Unix(0, expectedTime.Load()).Format(time.RFC1123))
			}
			attempt.Add(1)

			if attempt.Load() < 2 {
				resp, errr := httpmock.NewJsonResponse(429, map[string]interface{}{
					"status":       "error",
					"bytesCharged": 42,
				})
				resp.Header.Set("Retry-After", fmt.Sprintf("%d", int(time.Duration(retryAfter).Seconds())))
				return resp, errr
			} else {
				wasSuccessful.Store(true)
				return httpmock.NewJsonResponse(200, map[string]interface{}{
					"status":       "success",
					"bytesCharged": 42,
				})
			}
		})

	config := &config.DataSetConfig{
		Endpoint:       "https://example.com",
		Tokens:         config.DataSetTokens{WriteLog: "AAAA"},
		MaxPayloadB:    20,
		MaxBufferDelay: 0,
		RetryBase:      RetryBase,
	}
	sc, _ := NewClient(config, &http.Client{}, zap.Must(zap.NewDevelopment()))

	sessionInfo := &add_events.SessionInfo{ServerId: "a", ServerType: "b"}
	sc.SessionInfo = sessionInfo
	event1 := &add_events.Event{Thread: "5", Sev: 3, Ts: "0", Attrs: map[string]interface{}{"message": "test - 1"}}
	eventBundle1 := &add_events.EventBundle{Event: event1, Thread: &add_events.Thread{Id: "5", Name: "fred"}}
	err1 := sc.AddEvents([]*add_events.EventBundle{eventBundle1})
	sc.SendAllAddEventsBuffers()

<<<<<<< HEAD
	assert.True(wasSuccessful.Load())
=======
	for {
		if !wasSuccessful.Load() {
			time.Sleep(RetryBase)
		} else {
			break
		}
	}
>>>>>>> e77c46e6
	assert.CmpNoError(err1)
	assert.CmpNoError(sc.LastError())
	info1 := httpmock.GetCallCountInfo()
	assert.CmpDeeply(info1, map[string]int{"POST https://example.com/api/addEvents": 2})

	// send second request to make sure that nothing is blocked
	event2 := &add_events.Event{Thread: "5", Sev: 3, Ts: "0", Attrs: map[string]interface{}{"message": "test - 1"}}
	eventBundle2 := &add_events.EventBundle{Event: event2, Thread: &add_events.Thread{Id: "5", Name: "fred"}}
	err2 := sc.AddEvents([]*add_events.EventBundle{eventBundle2})
	sc.SendAllAddEventsBuffers()

<<<<<<< HEAD
	assert.True(wasSuccessful.Load())
=======
	wasSuccessful.Store(false)
	for {
		if !wasSuccessful.Load() {
			time.Sleep(RetryBase)
		} else {
			break
		}
	}
>>>>>>> e77c46e6
	assert.CmpNoError(err2)
	assert.CmpNoError(sc.LastError())
	info2 := httpmock.GetCallCountInfo()
	assert.CmpDeeply(info2, map[string]int{"POST https://example.com/api/addEvents": 3})
}

func (s *SuiteAddEvents) TestAddEventsRetryAfterTime(assert, require *td.T) {
	attempt := atomic.Int32{}
	attempt.Store(0)
	wasSuccessful := atomic.Bool{}
	wasSuccessful.Store(false)
	now := atomic.Int64{}
	now.Store(time.Now().UnixNano())
	expectedTime := atomic.Int64{}
	expectedTime.Store(time.Now().UnixNano())

	retryAfter := (RetryBase * 3).Nanoseconds()
	httpmock.RegisterResponder(
		"POST",
		"https://example.com/api/addEvents",
		func(req *http.Request) (*http.Response, error) {
			if attempt.Load() == 0 {
				now.Store(time.Now().Truncate(time.Second).UnixNano())
				expectedTime.Store(now.Load() + retryAfter)
			} else {
				assert.Gt(time.Now().UnixNano(), expectedTime.Load(), "start: %s, after: %s, expected: %s", time.Unix(0, now.Load()).Format(time.RFC1123), retryAfter, time.Unix(0, expectedTime.Load()).Format(time.RFC1123))
			}
			attempt.Add(1)

			if attempt.Load() < 2 {
				resp, errr := httpmock.NewJsonResponse(429, map[string]interface{}{
					"status":       "error",
					"bytesCharged": 42,
				})
				resp.Header.Set("Retry-After", time.Unix(0, expectedTime.Load()).Format(time.RFC1123))
				return resp, errr
			} else {
				wasSuccessful.Store(true)
				return httpmock.NewJsonResponse(200, map[string]interface{}{
					"status":       "success",
					"bytesCharged": 42,
				})
			}
		})

	config := &config.DataSetConfig{
		Endpoint:       "https://example.com",
		Tokens:         config.DataSetTokens{WriteLog: "AAAA"},
		MaxPayloadB:    20,
		MaxBufferDelay: 0,
		RetryBase:      RetryBase,
	}
	sc, _ := NewClient(config, &http.Client{}, zap.Must(zap.NewDevelopment()))

	sessionInfo := &add_events.SessionInfo{ServerId: "a", ServerType: "b"}
	sc.SessionInfo = sessionInfo
	event1 := &add_events.Event{Thread: "5", Sev: 3, Ts: "0", Attrs: map[string]interface{}{"message": "test - 1"}}
	eventBundle1 := &add_events.EventBundle{Event: event1, Thread: &add_events.Thread{Id: "5", Name: "fred"}}
	err := sc.AddEvents([]*add_events.EventBundle{eventBundle1})
	sc.SendAllAddEventsBuffers()

<<<<<<< HEAD
	assert.True(wasSuccessful.Load())
=======
	for {
		if !wasSuccessful.Load() {
			time.Sleep(RetryBase)
		} else {
			break
		}
	}
>>>>>>> e77c46e6
	assert.CmpNoError(err)
	assert.CmpNoError(sc.LastError())
	info := httpmock.GetCallCountInfo()
	assert.CmpDeeply(info, map[string]int{"POST https://example.com/api/addEvents": 2})
}

func (s *SuiteAddEvents) TestAddEventsLargeEvent(assert, require *td.T) {
	originalAttrs := make(map[string]interface{})
	for i, v := range []int{-10000, 5000, -1000, 100, 0, -100, 1000, -5000, 10000} {
		originalAttrs[fmt.Sprintf("%d", i)] = strings.Repeat(fmt.Sprintf("%d", i), 1000000+v)
	}

	attempt := atomic.Int32{}
	attempt.Store(0)
	wasSuccessful := atomic.Bool{}
	wasSuccessful.Store(false)
<<<<<<< HEAD
=======
	const succeedInAttempt = 3
>>>>>>> e77c46e6
	httpmock.RegisterResponder(
		"POST",
		"https://example.com/api/addEvents",
		func(req *http.Request) (*http.Response, error) {
			attempt.Add(1)
			cer, err := extract(req)
			assert.CmpNoError(err, "Error reading request: %v", err)
			assert.Cmp("b", cer.SessionInfo.ServerType)
			assert.Cmp("a", cer.SessionInfo.ServerId)

			assert.Cmp(len(cer.Events), 1)
			wasAttrs := (cer.Events)[0].Attrs
			// if attributes were not modified, then we
			// should update test, so they are modified
			assert.Not(wasAttrs, originalAttrs)

			wasLengths := make(map[string]int)
			for k, v := range wasAttrs {
				if str, ok := v.(string); ok {
					wasLengths[k] = len(str)
				}
			}
			expectedLengths := map[string]int{
				"bundle_key": 32,
				"0":          990000,
				"7":          995000,
				"2":          999000,
				"5":          999900,
				"4":          1000000,
				"3":          1000100,
				"6":          241689,
			}

			expectedAttrs := map[string]interface{}{
				"bundle_key": "d41d8cd98f00b204e9800998ecf8427e",
				"0":          strings.Repeat("0", expectedLengths["0"]),
				"7":          strings.Repeat("7", expectedLengths["7"]),
				"2":          strings.Repeat("2", expectedLengths["2"]),
				"5":          strings.Repeat("5", expectedLengths["5"]),
				"4":          strings.Repeat("4", expectedLengths["4"]),
				"3":          strings.Repeat("3", expectedLengths["3"]),
				"6":          strings.Repeat("6", expectedLengths["6"]),
			}
			assert.Cmp(wasAttrs, expectedAttrs)
			assert.Cmp(wasLengths, expectedLengths)

			wasSuccessful.Store(true)
			return httpmock.NewJsonResponse(200, map[string]interface{}{
				"status":       "success",
				"bytesCharged": 42,
			})
		})

	config := &config.DataSetConfig{
		Endpoint:       "https://example.com",
		Tokens:         config.DataSetTokens{WriteLog: "AAAA"},
		MaxPayloadB:    20,
		MaxBufferDelay: 0,
		RetryBase:      RetryBase,
	}
	sc, _ := NewClient(config, &http.Client{}, zap.Must(zap.NewDevelopment()))

	sessionInfo := &add_events.SessionInfo{ServerId: "a", ServerType: "b"}
	sc.SessionInfo = sessionInfo
	event1 := &add_events.Event{Thread: "5", Sev: 3, Ts: "0", Attrs: originalAttrs}
	eventBundle1 := &add_events.EventBundle{Event: event1, Thread: &add_events.Thread{Id: "5", Name: "fred"}}
	err := sc.AddEvents([]*add_events.EventBundle{eventBundle1})
	sc.SendAllAddEventsBuffers()

<<<<<<< HEAD
	assert.True(wasSuccessful.Load())
=======
	for i := 0; i < succeedInAttempt*succeedInAttempt; i++ {
		if !wasSuccessful.Load() {
			time.Sleep(RetryBase)
		} else {
			break
		}
	}
>>>>>>> e77c46e6
	assert.CmpNoError(err)
	assert.CmpNoError(sc.LastError())
	info := httpmock.GetCallCountInfo()
	assert.CmpDeeply(info, map[string]int{"POST https://example.com/api/addEvents": 1})
}

func (s *SuiteAddEvents) TestAddEventsLargeEventThatNeedEscaping(assert, require *td.T) {
	originalAttrs := make(map[string]interface{})
	for i, v := range []int{-10000, 5000, -1000, 100, 0, -100, 1000, -5000, 10000} {
		originalAttrs[fmt.Sprintf("%d", i)] = strings.Repeat("\"", 1000000+v)
	}

	attempt := atomic.Int32{}
	attempt.Store(0)
	wasSuccessful := atomic.Bool{}
	wasSuccessful.Store(false)
<<<<<<< HEAD
=======
	const succeedInAttempt = 3
>>>>>>> e77c46e6
	httpmock.RegisterResponder(
		"POST",
		"https://example.com/api/addEvents",
		func(req *http.Request) (*http.Response, error) {
			attempt.Add(1)
			cer, err := extract(req)
			assert.CmpNoError(err, "Error reading request: %v", err)
			assert.Cmp("b", cer.SessionInfo.ServerType)
			assert.Cmp("a", cer.SessionInfo.ServerId)

			assert.Cmp(len(cer.Events), 1)
			wasAttrs := (cer.Events)[0].Attrs
			// if attributes were not modified, then we
			// should update test, so they are modified
			assert.Not(wasAttrs, originalAttrs)

			wasLengths := make(map[string]int)
			for k, v := range wasAttrs {
				if str, ok := v.(string); ok {
					wasLengths[k] = len(str)
				}
			}
			expectedLengths := map[string]int{
				"bundle_key": 32,
				"0":          990000,
				"7":          995000,
				"2":          999000,
				"5":          6,
			}

			expectedAttrs := map[string]interface{}{
				"bundle_key": "d41d8cd98f00b204e9800998ecf8427e",
				"0":          strings.Repeat("\"", expectedLengths["0"]),
				"7":          strings.Repeat("\"", expectedLengths["7"]),
				"2":          strings.Repeat("\"", expectedLengths["2"]),
				"5":          strings.Repeat("\"", expectedLengths["5"]),
			}
			assert.Cmp(wasAttrs, expectedAttrs)
			assert.Cmp(wasLengths, expectedLengths)

			wasSuccessful.Store(true)
			return httpmock.NewJsonResponse(200, map[string]interface{}{
				"status":       "success",
				"bytesCharged": 42,
			})
		})

	config := &config.DataSetConfig{
		Endpoint:       "https://example.com",
		Tokens:         config.DataSetTokens{WriteLog: "AAAA"},
		MaxPayloadB:    20,
		MaxBufferDelay: 0,
		RetryBase:      RetryBase,
	}
	sc, _ := NewClient(config, &http.Client{}, zap.Must(zap.NewDevelopment()))

	sessionInfo := &add_events.SessionInfo{ServerId: "a", ServerType: "b"}
	sc.SessionInfo = sessionInfo
	event1 := &add_events.Event{Thread: "5", Sev: 3, Ts: "0", Attrs: originalAttrs}
	eventBundle1 := &add_events.EventBundle{Event: event1, Thread: &add_events.Thread{Id: "5", Name: "fred"}}
	err := sc.AddEvents([]*add_events.EventBundle{eventBundle1})
	sc.SendAllAddEventsBuffers()

<<<<<<< HEAD
	assert.True(wasSuccessful.Load())
=======
	for i := 0; i < succeedInAttempt*succeedInAttempt; i++ {
		if !wasSuccessful.Load() {
			time.Sleep(RetryBase)
		} else {
			break
		}
	}
>>>>>>> e77c46e6
	assert.CmpNoError(err)
	assert.CmpNoError(sc.LastError())
	info := httpmock.GetCallCountInfo()
	assert.CmpDeeply(info, map[string]int{"POST https://example.com/api/addEvents": 1})
}<|MERGE_RESOLUTION|>--- conflicted
+++ resolved
@@ -130,17 +130,7 @@
 	err := sc.AddEvents([]*add_events.EventBundle{eventBundle1})
 	sc.SendAllAddEventsBuffers()
 
-<<<<<<< HEAD
-	assert.True(wasSuccessful.Load())
-=======
-	for i := 0; i < succeedInAttempt*succeedInAttempt; i++ {
-		if !wasSuccessful.Load() {
-			time.Sleep(RetryBase)
-		} else {
-			break
-		}
-	}
->>>>>>> e77c46e6
+	assert.True(wasSuccessful.Load())
 	assert.CmpNoError(err)
 	info := httpmock.GetCallCountInfo()
 	assert.CmpDeeply(info, map[string]int{"POST https://example.com/api/addEvents": succeedInAttempt})
@@ -201,17 +191,7 @@
 	err1 := sc.AddEvents([]*add_events.EventBundle{eventBundle1})
 	sc.SendAllAddEventsBuffers()
 
-<<<<<<< HEAD
-	assert.True(wasSuccessful.Load())
-=======
-	for {
-		if !wasSuccessful.Load() {
-			time.Sleep(RetryBase)
-		} else {
-			break
-		}
-	}
->>>>>>> e77c46e6
+	assert.True(wasSuccessful.Load())
 	assert.CmpNoError(err1)
 	assert.CmpNoError(sc.LastError())
 	info1 := httpmock.GetCallCountInfo()
@@ -223,18 +203,8 @@
 	err2 := sc.AddEvents([]*add_events.EventBundle{eventBundle2})
 	sc.SendAllAddEventsBuffers()
 
-<<<<<<< HEAD
-	assert.True(wasSuccessful.Load())
-=======
-	wasSuccessful.Store(false)
-	for {
-		if !wasSuccessful.Load() {
-			time.Sleep(RetryBase)
-		} else {
-			break
-		}
-	}
->>>>>>> e77c46e6
+	assert.True(wasSuccessful.Load())
+	wasSuccessful.Store(false)
 	assert.CmpNoError(err2)
 	assert.CmpNoError(sc.LastError())
 	info2 := httpmock.GetCallCountInfo()
@@ -296,17 +266,7 @@
 	err := sc.AddEvents([]*add_events.EventBundle{eventBundle1})
 	sc.SendAllAddEventsBuffers()
 
-<<<<<<< HEAD
-	assert.True(wasSuccessful.Load())
-=======
-	for {
-		if !wasSuccessful.Load() {
-			time.Sleep(RetryBase)
-		} else {
-			break
-		}
-	}
->>>>>>> e77c46e6
+	assert.True(wasSuccessful.Load())
 	assert.CmpNoError(err)
 	assert.CmpNoError(sc.LastError())
 	info := httpmock.GetCallCountInfo()
@@ -323,10 +283,7 @@
 	attempt.Store(0)
 	wasSuccessful := atomic.Bool{}
 	wasSuccessful.Store(false)
-<<<<<<< HEAD
-=======
-	const succeedInAttempt = 3
->>>>>>> e77c46e6
+
 	httpmock.RegisterResponder(
 		"POST",
 		"https://example.com/api/addEvents",
@@ -396,17 +353,7 @@
 	err := sc.AddEvents([]*add_events.EventBundle{eventBundle1})
 	sc.SendAllAddEventsBuffers()
 
-<<<<<<< HEAD
-	assert.True(wasSuccessful.Load())
-=======
-	for i := 0; i < succeedInAttempt*succeedInAttempt; i++ {
-		if !wasSuccessful.Load() {
-			time.Sleep(RetryBase)
-		} else {
-			break
-		}
-	}
->>>>>>> e77c46e6
+	assert.True(wasSuccessful.Load())
 	assert.CmpNoError(err)
 	assert.CmpNoError(sc.LastError())
 	info := httpmock.GetCallCountInfo()
@@ -423,10 +370,6 @@
 	attempt.Store(0)
 	wasSuccessful := atomic.Bool{}
 	wasSuccessful.Store(false)
-<<<<<<< HEAD
-=======
-	const succeedInAttempt = 3
->>>>>>> e77c46e6
 	httpmock.RegisterResponder(
 		"POST",
 		"https://example.com/api/addEvents",
@@ -490,17 +433,7 @@
 	err := sc.AddEvents([]*add_events.EventBundle{eventBundle1})
 	sc.SendAllAddEventsBuffers()
 
-<<<<<<< HEAD
-	assert.True(wasSuccessful.Load())
-=======
-	for i := 0; i < succeedInAttempt*succeedInAttempt; i++ {
-		if !wasSuccessful.Load() {
-			time.Sleep(RetryBase)
-		} else {
-			break
-		}
-	}
->>>>>>> e77c46e6
+	assert.True(wasSuccessful.Load())
 	assert.CmpNoError(err)
 	assert.CmpNoError(sc.LastError())
 	info := httpmock.GetCallCountInfo()
