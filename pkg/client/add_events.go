--- conflicted
+++ resolved
@@ -172,18 +172,12 @@
 	}
 
 	// and as last step - publish them
-<<<<<<< HEAD
-	for _, bundle := range bundles {
-		key := bundle.Key(client.Config.BufferSettings.GroupBy)
-		client.eventBundlePerKeyTopic.Pub(bundle, key)
-		client.statistics.EventsEnqueuedAdd(1)
-=======
+
 	for key, list := range bundlesWithMeta {
 		for _, bundle := range list {
 			client.eventBundlePerKeyTopic.Pub(bundle, key)
-			client.eventsEnqueued.Add(1)
-		}
->>>>>>> 29d47829
+			client.statistics.EventsEnqueuedAdd(1)
+		}
 	}
 
 	return nil
